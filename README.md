--- conflicted
+++ resolved
@@ -73,16 +73,6 @@
 ```bash
 instagram                                  # display title art
 instagram --help                           # view available commands
-<<<<<<< HEAD
-instagram auth login -U                    # login with username and password
-instagram auth logout                      # logout and removes session
-instagram chat start                       # start chat interface
-instagram chat search <username>           # search and chat with specific user
-instagram notify                           # notifications such as unread inbox, followers, mentions
-instagram stats --days <last_n_days>       # brainrot history analytics, default 14 days
-instagram config --get --set --edit        # set custom configruation similar to git config
-instagram cleanup -A                        # cleanup media and session cache files
-=======
 
 # Authentication
 instagram auth login -u                    # login with username and password
@@ -99,7 +89,6 @@
 instagram stats --days <last_n_days>       # view usage analytics (default: 14 days)
 instagram config --get --set --edit        # manage custom configuration
 instagram cleanup -t                       # cleanup media and session cache files
->>>>>>> df03fe8c
 ```
 
 > All searches in the package uses a custom fuzzy matching based on ratcliff/obershelp similarity algorithm. This means chat search and emoji search will be more flexible and forgiving.
