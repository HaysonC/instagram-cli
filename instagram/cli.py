import typer
<<<<<<< HEAD
from instagram import auth, chat_ui, api
from art import text2art
import time
=======
from instagram import auth, chat_ui, api, configs
>>>>>>> a2fa399c

app = typer.Typer()

@app.callback(invoke_without_command=True)
def main(ctx: typer.Context):
    """Base command: Displays name, slogan, and visuals."""

    # If the command is just 'instagram' without any subcommands
    if ctx.invoked_subcommand is not None:
        return
    
    logo = text2art("InstagramCLI")
    
    typer.echo(f"\033[95m{logo}\033[0m")  # Magenta text
    typer.echo("\033[92mThe end of brainrot and scrolling.\033[0m")  # Green text

    try:
        from importlib.metadata import version
        cli_version = version("instagram")
    except ImportError:
        cli_version = "Unknown"

    messages = [
        "Type 'instagram --help' to see available commands.",
        "Pro Tip: Use arrow keys to navigate chats.",
        "Version: " + cli_version
    ]

    for msg in messages:
        colors = ["\033[94m", "\033[93m", "\033[91m"]  # Blue, Yellow, Red
        color = colors[messages.index(msg) % len(colors)]
        typer.echo(f"{color}{msg}\033[0m")
        # time.sleep(0.5)  # Simulate loading effect

@app.command()
def login(username: str = None, password: str = None):
    """Login to Instagram"""
    auth.login(username, password)

@app.command()
def logout(username: str = None):
    """Logout from Instagram"""
    auth.logout(username)

@app.command()
def chat():
    """Open chat UI"""
    chat_ui.start_chat()

@app.command()
def notif():
    """Show latest notifications"""
    api.show_updates()

@app.command()
def stats(days: int = 7):
    """Show analytics"""
    api.analytics_bar_graph(last_n_days=days)

@app.command()
def config(
    get: str = typer.Option(None, "--get", help="Get config value"),
    set: tuple[str, str] = typer.Option(None, "--set", help="Set config value"),
    list: bool = typer.Option(False, "--list", help="List all config values"),
    edit: bool = typer.Option(False, "--edit", help="Open config file in default editor")
):
    """Manage Instagram CLI configuration"""
    configs.config(get, set, list, edit)

if __name__ == "__main__":
    app()<|MERGE_RESOLUTION|>--- conflicted
+++ resolved
@@ -1,11 +1,8 @@
 import typer
-<<<<<<< HEAD
-from instagram import auth, chat_ui, api
+from instagram import auth, chat_ui, api, configs
 from art import text2art
 import time
-=======
-from instagram import auth, chat_ui, api, configs
->>>>>>> a2fa399c
+
 
 app = typer.Typer()
 
