--- conflicted
+++ resolved
@@ -464,12 +464,6 @@
             self.input_box.draw()
             
             if result is not None:  # Enter was pressed
-<<<<<<< HEAD
-=======
-                if not result:  # Empty input
-                    continue
-                    
->>>>>>> 4d792b4b
                 if len(result) > 1 and result.startswith(':'):
                     # excape sequence "::"
                     if result[1] == ':':
