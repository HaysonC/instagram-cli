"""
How this works:
- The main function start_chat() is the entry point for the chat UI.
- It fetches chat data and starts the main loop.
- The main loop displays the chat menu and allows the user to select a chat.
- After selecting a chat, the chat interface is displayed.
- The chat interface allows the user to send messages and execute commands.
- The user can return to the chat menu or quit the program.
"""

import time
import threading
import curses
from enum import Enum, auto
import typer

from instagram.client import ClientWrapper
from instagram.api import DirectMessages, DirectChat
from instagram.chat_commands import cmd_registry

class ChatMode(Enum):
    """
    Enum to represent the different modes of the chat interface.
    """
    CHAT = auto()
    COMMAND = auto()
    REPLY = auto()

class Signal(Enum):
    """
    Enum to represent continue or quit chat.
    NOTE: Please use this instead of True/False to avoid confusion.
    Using true and false have led to unexpected behavior in the past.
    """
    CONTINUE = auto()
    BACK = auto()
    QUIT = auto()

class ChatInterface:
    """
    Class to manage the chat interface.
    Parameters:
    - screen: Curses screen object
    - direct_chat: DirectChat object to display
    """
    def __init__(self, screen, direct_chat: DirectChat):
        self.screen = screen
        self.direct_chat = direct_chat
        self.mode = ChatMode.CHAT
        self.height, self.width = screen.getmaxyx()
        self.messages = []
        self.selection = 0
        self.selected_message_id = None
        
        # Initialize windows
        self.chat_win = curses.newwin(self.height - 4, self.width, 0, 0)
        self.input_win = curses.newwin(3, self.width, self.height - 4, 0)
        self.status_bar = curses.newwin(1, self.width, self.height - 1, 0)
        
        # Setup colors
        curses.start_color()
        curses.init_pair(1, curses.COLOR_BLACK, curses.COLOR_YELLOW)  # Chat mode
        curses.init_pair(2, curses.COLOR_BLACK, curses.COLOR_CYAN)    # Command mode
        curses.init_pair(3, curses.COLOR_BLACK, curses.COLOR_GREEN)   # Reply mode
        
        # Setup refresh mechanism
        self.refresh_lock = threading.Lock()
        self.stop_refresh = threading.Event()
        self.start_refresh_thread()

    def start_refresh_thread(self):
        """
        Start a thread to refresh chat messages regularly.
        """
        self.refresher = threading.Thread(target=self._refresh_chat, daemon=True)
        self.refresher.start()

    def _refresh_chat(self):
        """
        Fetch chat history from DirectChat regularly and update the chat window.
        """
        while not self.stop_refresh.is_set():
            try:
                self.direct_chat.fetch_chat_history(num_messages=20)
                new_messages = self.direct_chat.get_chat_history()[0]
                with self.refresh_lock:
                    self.messages.clear()
                    self.messages.extend(new_messages)
                self._update_chat_window()
            except Exception as e:
                self.chat_win.addstr(0, 0, f"Refresh error: {str(e)}")
                self.chat_win.refresh()
            time.sleep(2)

    def _update_chat_window(self):
        """
        Write chat messages to the chat window.
        """
        self.chat_win.erase()
        display_messages = self.messages[-(self.height - 5):]
        for idx, msg in enumerate(display_messages):
            if idx < self.height - 5:
                if idx == self.selection and self.mode == ChatMode.REPLY:
                    self.chat_win.attron(curses.A_REVERSE)
                    self.chat_win.addstr(idx, 0, msg[:self.width - 1])
                    self.chat_win.attroff(curses.A_REVERSE)
                else:
                    self.chat_win.addstr(idx, 0, msg[:self.width - 1])
        self.chat_win.refresh()
        self._update_status_bar()

    def _update_status_bar(self, msg: str = None):
        """
        Update the status bar based on the current mode.
        """
        self.status_bar.erase()
        if self.mode == ChatMode.CHAT:
            self.status_bar.bkgd(' ', curses.color_pair(1))
            status_text = "[CHAT] Type :help for commands"
        elif self.mode == ChatMode.REPLY:
            self.status_bar.bkgd(' ', curses.color_pair(3))
            status_text = "[REPLY] Use ↑↓ to select, Enter to confirm, Esc to cancel"
        elif self.mode == ChatMode.COMMAND:
            self.status_bar.bkgd(' ', curses.color_pair(2))
            status_text = f"[COMMAND] Command {msg} executed. Press any key to continue"
        else:
            status_text = "Georgian mode"
        
        self.status_bar.addstr(0, 0, status_text[:self.width - 1])
        self.status_bar.refresh()

    def handle_input(self) -> bool:
        """
        Handle user input based on the current mode.
        Returns False if the user wants to quit.
        """
        if self.mode == ChatMode.REPLY:
            self._handle_reply_input()
        
        # Clear and redraw input window with border
        self.input_win.erase()
        self.input_win.border()
        self.input_win.refresh()
        
        curses.echo()
        user_input = self.input_win.getstr(1, 1).decode().strip()
        curses.noecho()

        if user_input.lower() in ("exit", "quit"):
            return Signal.QUIT

        if len(user_input) > 1 and user_input.startswith(':'):
            self.mode = ChatMode.COMMAND
            return self._handle_command(user_input[1:])
        
        return self._handle_chat_message(user_input)

    def _handle_reply_input(self) -> bool:
        """
        Handle user input in reply mode.
        """
        while True:
            key = self.screen.getch()
            if key == curses.KEY_UP and self.selection > 0:
                self.selection -= 1
                self._update_chat_window()
            elif key == curses.KEY_DOWN and self.selection < len(self.messages) - 1:
                self.selection += 1
                self._update_chat_window()
            elif key == 27:  # ESC
                self.mode = ChatMode.CHAT
                self.selected_message_id = None
                self._update_chat_window()
<<<<<<< HEAD
                self._update_status_bar()
=======
>>>>>>> 1c39a071
                return
            elif key == ord('\n'): # Enter
                # NOTE: temporary fix to adjust the index, seems like all one off
                self.selected_message_id = self.direct_chat.get_message_id(-(self.selection+1))
                return

    def _handle_command(self, command: str) -> Signal:
        """
        Executes a command, listen for special return signals or display the result.
        """
        self.mode = ChatMode.COMMAND
        result = cmd_registry.execute(command, chat=self.direct_chat, screen=self.screen)
        self._update_status_bar(msg=command)
        if result == "__BACK__":
            self.stop_refresh.set()
            return Signal.BACK
        elif result == "__REPLY__":
            self.mode = ChatMode.REPLY
            self._update_chat_window()
            return Signal.CONTINUE
        else:
            self._display_command_result(result)
            curses.napms(3000)
<<<<<<< HEAD
            self.mode = ChatMode.CHAT
            self._update_status_bar()
=======
>>>>>>> 1c39a071
        return Signal.CONTINUE
    
    def _display_command_result(self, result: str):
        """
        Display the text result of a command in the chat window.
        """
        self.chat_win.erase()
        lines = result.split('\n')
        for idx, line in enumerate(lines):
            if idx < self.height - 5:
                self.chat_win.addstr(idx, 0, line[:self.width - 1])
        self.chat_win.refresh()

    def _handle_chat_message(self, message: str) -> Signal:
        """
        Send a chat message or reply to a selected message.
        """
        try:
            if self.selected_message_id and self.mode == ChatMode.REPLY:
                self.direct_chat.send_reply_text(message, self.selected_message_id)
                self.selected_message_id = None
                # Exit reply mode
                self.mode = ChatMode.CHAT
                self._update_chat_window()
                self._update_status_bar()
            else:
                self.direct_chat.send_text(message)
            return Signal.CONTINUE
        except Exception as e:
            self.chat_win.addstr(0, 0, f"Error sending: {e}"[:self.width - 1])
            self.chat_win.refresh()
            return Signal.CONTINUE

    def run(self) -> Signal:
        """Main loop for the chat interface"""
<<<<<<< HEAD
        while (input_signal := self.handle_input()) not in [Signal.QUIT, Signal.BACK]:
            pass
        self.stop_refresh.set()
        return input_signal
=======
        while self.handle_input() != Signal.QUIT:
            pass
        self.stop_refresh.set()
        return Signal.QUIT
>>>>>>> 1c39a071

def start_chat(username: str = None):
    """
    Wrapper function to launch chat UI.
    Fetches chat data and starts the main loop.
    """
    client = ClientWrapper()
    try:
        client.login_by_session()
    except Exception as e:
        typer.echo("Please login first.\nTry 'instagram login'")
        return

    dm = DirectMessages(client)
    # Fetch up to 10 chats with a limit of 20 messages per chat
    # We might want to fetch chat list only if user did not specify a recipient for better performance
    # if username is None:
    dm.fetch_chat_data(num_chats=10, num_message_limit=20)
    curses.wrapper(lambda stdscr: main_loop(stdscr, dm, username))

def main_loop(screen, dm: DirectMessages, username: str) -> None:
    """
    Main loop for chat interface.
    Parameters:
    - screen: Curses screen object
    - dm: DirectMessages object with a list of chats fetched
    - username: Optional recipient's username to chat with
    """
    while True:
        if username:
            selected_chat = dm.search_by_username(username)
            if not selected_chat:
                typer.echo(f"Chat with @{username} not found")
                break
            username = None  # Reset username for next loop
        else:
            # wait for user to select a chat
            selected_chat = chat_menu(screen, dm)

        if not selected_chat: # user quit
            break

        # continue loop to show chat menu again
        if chat_interface(screen, selected_chat) == Signal.QUIT:
            break

def chat_menu(screen, dm: DirectMessages) -> DirectChat | None:
    """
    Display the chat list and allow the user to select one.
    Parameters (passed from main loop):
    - screen: Curses screen object
    - dm: DirectMessages object with a list of chats
    Returns:
    - DirectChat object if a chat is selected, None if the user quits
    """
    curses.curs_set(1)
    screen.keypad(True)
    chats = list(dm.chats.values())
    selection = 0
    height, width = screen.getmaxyx()

    search_query = ""
    placeholder = "Search for chat by username"
    search_win = curses.newwin(3, width, height-3, 0)

    while True:
        screen.clear()
        screen.addstr(0, 0, "Select a chat (Use arrow keys and press ENTER, or press 'q' to quit):")
        for idx, chat in enumerate(chats):
            title = chat.get_title()
            y_pos = idx + 2
            x_pos = 2  # Add left margin
        
            # Ensure we don't exceed window boundaries
            if y_pos < height:
                if idx == selection:
                    screen.attron(curses.A_REVERSE)
                    # Clear the line first to prevent artifacts
                    screen.addstr(y_pos, 0, " " * (width - 1))
                    screen.addstr(y_pos, x_pos, title[:width - x_pos - 1])
                    screen.attroff(curses.A_REVERSE)
                else:
                    screen.addstr(y_pos, x_pos, title[:width - x_pos - 1])

        screen.refresh()

        # Search bar
        search_win.erase()
        search_win.border()
        if not search_query:
            search_win.attron(curses.A_DIM)
            search_win.addstr(1, 2, placeholder[:width-4])
            search_win.attroff(curses.A_DIM)
        else:
            search_win.addstr(1, 2, search_query[:width-4])
        search_win.refresh()

        key = screen.getch()
        if key == curses.KEY_UP and selection > 0:
            selection -= 1
        elif key == curses.KEY_DOWN and selection < len(chats) - 1:
            selection += 1
        elif key == ord("\n"):
            if search_query:  # If there's a search query, perform search
                try:
                    # Show searching indicator
                    search_win.erase()
                    search_win.border()
                    search_win.addstr(1, 2, "Searching...", curses.A_BOLD)
                    search_win.refresh()
                    
                    # Perform search
                    search_result = dm.search_by_username(search_query)
                    if search_result:
                        return search_result
                    else:
                        # Show "No results" briefly
                        search_win.erase()
                        search_win.border()
                        search_win.addstr(1, 2, f"No results found for @{search_query}", curses.A_DIM)
                        search_win.refresh()
                        curses.napms(1500)  # Show for 1.5 seconds
                        search_query = ""  # Clear search query
                except Exception as e:
                    # Show error briefly
                    search_win.erase()
                    search_win.border()
                    search_win.addstr(1, 2, f"Search error: {str(e)}", curses.A_DIM)
                    search_win.refresh()
                    curses.napms(1500)
                    search_query = ""
            elif chats:
                return chats[selection]
        elif key in (ord("q"), ord("Q")):
            return None
        elif key in (curses.KEY_BACKSPACE, 127): # Backspace
            search_query = search_query[:-1]
        elif 32 <= key <= 126: # Printable characters
            search_query += chr(key)

def chat_interface(screen, direct_chat: DirectChat) -> Signal:
    """
    Display the chat interface for a selected chat.
    Creates and runs a ChatInterface object.
    Parameters:
    - screen: Curses screen object
    - direct_chat: DirectChat object to display after loading chat history
    Returns:
    - True if the user wants to return to chat menu, False if they want to quit
    """

    curses.curs_set(1)
    screen.clear()

    interface = ChatInterface(screen, direct_chat)
    return interface.run()

if __name__ == "__main__":
    start_chat()<|MERGE_RESOLUTION|>--- conflicted
+++ resolved
@@ -171,10 +171,7 @@
                 self.mode = ChatMode.CHAT
                 self.selected_message_id = None
                 self._update_chat_window()
-<<<<<<< HEAD
                 self._update_status_bar()
-=======
->>>>>>> 1c39a071
                 return
             elif key == ord('\n'): # Enter
                 # NOTE: temporary fix to adjust the index, seems like all one off
@@ -198,11 +195,8 @@
         else:
             self._display_command_result(result)
             curses.napms(3000)
-<<<<<<< HEAD
             self.mode = ChatMode.CHAT
             self._update_status_bar()
-=======
->>>>>>> 1c39a071
         return Signal.CONTINUE
     
     def _display_command_result(self, result: str):
@@ -238,17 +232,10 @@
 
     def run(self) -> Signal:
         """Main loop for the chat interface"""
-<<<<<<< HEAD
         while (input_signal := self.handle_input()) not in [Signal.QUIT, Signal.BACK]:
             pass
         self.stop_refresh.set()
         return input_signal
-=======
-        while self.handle_input() != Signal.QUIT:
-            pass
-        self.stop_refresh.set()
-        return Signal.QUIT
->>>>>>> 1c39a071
 
 def start_chat(username: str = None):
     """
