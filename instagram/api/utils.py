from typing import Tuple
import logging
from difflib import SequenceMatcher
from typing import List, TypeVar, Callable
<<<<<<< HEAD
from pathlib import Path
import random
import time
import json
from uuid import uuid4
=======
import json
from pathlib import Path
>>>>>>> 38953f50

import instagrapi
from instagrapi import Client
import instagrapi.config
from instagrapi.exceptions import ClientError, UserNotFound, DirectThreadNotFound, ClientNotFoundError
import instagrapi.image_util
from instagrapi.types import User, DirectThread, DirectMessage
from instagrapi.extractors import extract_direct_thread, extract_direct_message
from instagrapi.exceptions import ClientError, UserNotFound
from instagrapi.types import User
from instagrapi.utils import dumps

import requests
from PIL import Image, ImageOps

T = TypeVar('T')

def setup_logging(name: str):
    """
    Logging is the de-facto standard for debugging in this project.
    This is because you can't simply print to console when running terminal app lol.
    This function sets up logging for the file with the given name.
    """
    logging.basicConfig(filename="debug.log", level=logging.DEBUG)

    # Configure logging to only capture logs from this script
    logger = logging.getLogger(name)
    logger.setLevel(logging.DEBUG)  # Set desired log level

    # Optional: Define log format
    formatter = logging.Formatter('%(levelname)s: %(message)s')

    # Create file handler
    file_handler = logging.FileHandler('debug.log')
    file_handler.setLevel(logging.DEBUG)
    file_handler.setFormatter(formatter)

    # Apply handler to your logger
    logger.addHandler(file_handler)

    # Disable all other loggers (dependencies) 
    logging.getLogger().setLevel(logging.CRITICAL)

    return logger


def user_info_by_username_private(self: Client, username: str, use_cache: bool = True) -> User:
    """
    Get user object from username

    This is a modified version of the user_info_by_username method from the instagrapi library and only uses private API for faster results.

    Parameters
    ----------
    self: Client
        The instagrapi Client object
    username: str
        User name of an instagram account
    use_cache: bool, optional
        Whether or not to use information from cache, default value is True

    Returns
    -------
    User
        An object of User type
    """
    username = str(username).lower()
    if not use_cache or username not in self._usernames_cache:
        user = self.user_info_by_username_v1(username)
        self._users_cache[user.pk] = user
        self._usernames_cache[user.username] = user.pk
    return self.user_info(self._usernames_cache[username])

def direct_thread_chunk(self: Client, thread_id: int, amount: int = 20, cursor: str = None) -> Tuple[DirectThread, str]:
    """
    Get a chunk of messages in a direct message thread along with the thread's metadata

    This is a modified version of the direct_thread method from the instagrapi library.

    Parameters
    ----------
    thread_id: int
        Unique identifier of a Direct Message thread

    amount: int, optional
        Minimum number of media to return, default is 20
    
    cursor: str, optional
        Cursor for pagination, default is None

    Returns
    -------
    Tuple[DirectThread, str]
        A tuple containing the DirectThread object and the cursor for the next chunk of messages
    """
    assert self.user_id, "Login required"
    params = {
        "visual_message_return_type": "unseen",
        "direction": "older",
        "seq_id": "40065",  # 59663
        "limit": "20",
    }
    items = []
    while True:
        if cursor:
            params["cursor"] = cursor
        try:
            result = self.private_request(
                f"direct_v2/threads/{thread_id}/", params=params
            )
        except ClientNotFoundError as e:
            raise DirectThreadNotFound(e, thread_id=thread_id, **self.last_json)
        thread = result["thread"]
        for item in thread["items"]:
            items.append(item)
        cursor = thread.get("oldest_cursor")
        if not cursor or not thread.get("has_older", False) or (amount and len(items) >= amount):
            break
    # We don't want to slice items here because it will break the pagination
    # if amount:
    #     items = items[:amount]
    thread["items"] = items
    return (extract_direct_thread(thread), cursor)

def direct_send_media(
    self: Client,
    path: Path,
    user_ids: List[int] = [],
    thread_ids: List[int] = [],
    content_type: str = "photo",
) -> DirectMessage:
    """
    Send a direct media file of any aspect ratio to list of users or threads

    This is a modified version of the direct_send_file method from the instagrapi library.

    Parameters
    ----------
    path: Path
        Path to file that will be posted on the thread
    user_ids: List[int]
        List of unique identifier of Users id
    thread_ids: List[int]
        List of unique identifier of Direct Message thread id
    
    content_type: str, optional
        Type of content to send, either 'photo' or 'video', default is 'photo'

    Returns
    -------
    DirectMessage
        An object of DirectMessage
    """
    assert self.user_id, "Login required"
    assert (user_ids or thread_ids) and not (
        user_ids and thread_ids
    ), "Specify user_ids or thread_ids, but not both"
    method = f"configure_{content_type}"
    token = self.generate_mutation_token()
    nav_chains = [
        (
            "6xQ:direct_media_picker_photos_fragment:1,5rG:direct_thread:2,"
            "5ME:direct_quick_camera_fragment:3,5ME:direct_quick_camera_fragment:4,"
            "4ju:reel_composer_preview:5,5rG:direct_thread:6,5rG:direct_thread:7,"
            "6xQ:direct_media_picker_photos_fragment:8,5rG:direct_thread:9"
        ),
        (
            "1qT:feed_timeline:1,7Az:direct_inbox:2,7Az:direct_inbox:3,"
            "5rG:direct_thread:4,6xQ:direct_media_picker_photos_fragment:5,"
            "5rG:direct_thread:6,5rG:direct_thread:7,"
            "6xQ:direct_media_picker_photos_fragment:8,5rG:direct_thread:9"
        ),
    ]
    kwargs = {}
    data = {
        "action": "send_item",
        "is_shh_mode": "0",
        "send_attribution": "direct_thread",
        "client_context": token,
        "mutation_token": token,
        "nav_chain": random.choices(nav_chains),
        "offline_threading_id": token,
    }
    if content_type == "video":
        data["video_result"] = ""
        kwargs["to_direct"] = True
    if content_type == "photo":
        data["send_attribution"] = "inbox"
        data["allow_full_aspect_ratio"] = "true"
    if user_ids:
        data["recipient_users"] = dumps([[int(uid) for uid in user_ids]])
    if thread_ids:
        data["thread_ids"] = dumps([int(tid) for tid in thread_ids])
    path = Path(path)
    upload_id = str(int(time.time() * 1000))
    match content_type:
        case "photo":
            upload_id, width, height = photo_rupload(self, path, upload_id)[:3]
        case "video":
            upload_id, width, height = self.video_rupload(path, upload_id)[:3]
    data["upload_id"] = upload_id
    # data['content_type'] = content_type
    result = self.private_request(
        f"direct_v2/threads/broadcast/{method}/",
        data=self.with_default_data(data),
        with_signature=False,
    )
    return extract_direct_message(result["payload"])

def photo_rupload(
    self: Client,
    path: Path,
    upload_id: str = "",
    to_album: bool = False,
    for_story: bool = False,
) -> tuple:
    """
    Upload photo to Instagram

    Parameters
    ----------
    path: Path
        Path to the media
    upload_id: str, optional
        Unique upload_id (String). When None, then generate automatically. Example from video.video_configure
    to_album: bool, optional
    for_story: bool, optional
        Useful for resize util only

    Returns
    -------
    tuple
        (Upload ID for the media, width, height)
    """
    assert isinstance(path, Path), f"Path must been Path, now {path} ({type(path)})"
    valid_extensions = [".jpg", ".jpeg", ".png", ".webp"]
    if path.suffix.lower() not in valid_extensions:
        raise ValueError(
            "Invalid file format. Only JPG/JPEG/PNG/WEBP files are supported."
        )
    image_type = "image/jpeg"
    if path.suffix.lower() == ".png":
        image_type = "image/png"
    elif path.suffix.lower() == ".webp":
        image_type = "image/webp"

    # upload_id = 516057248854759
    upload_id = upload_id or str(int(time.time() * 1000))
    assert path, "Not specified path to photo"
    waterfall_id = str(uuid4())
    # upload_name example: '1576102477530_0_7823256191'
    upload_name = "{upload_id}_0_{rand}".format(
        upload_id=upload_id, rand=random.randint(1000000000, 9999999999)
    )
    # media_type: "2" when from video/igtv/album thumbnail, "1" - upload photo only
    rupload_params = {
        "retry_context": '{"num_step_auto_retry":0,"num_reupload":0,"num_step_manual_retry":0}',
        "media_type": "1",  # "2" if upload_id else "1",
        "xsharing_user_ids": "[]",
        "upload_id": upload_id,
        "image_compression": json.dumps(
            {"lib_name": "moz", "lib_version": "3.1.m", "quality": "80"}
        ),
    }
    if to_album:
        rupload_params["is_sidecar"] = "1"
    if for_story:
        photo_data, photo_size = instagrapi.image_util.prepare_image(
            str(path),
            max_side=1080,
            aspect_ratios=(9 / 16, 90 / 47),
            max_size=(1080, 1920),
        )  # Story must be 1080x1920
    else:
        photo_data, photo_size = instagrapi.image_util.prepare_image(
            str(path), 
            max_size=(4096, 4096),  # TODO: Allow configurable max size
            aspect_ratios=None  # Disable cropping
        )
    photo_len = str(len(photo_data))
    headers = {
        "Accept-Encoding": "gzip",
        "X-Instagram-Rupload-Params": json.dumps(rupload_params),
        "X_FB_PHOTO_WATERFALL_ID": waterfall_id,
        "X-Entity-Type": image_type,
        "Offset": "0",
        "X-Entity-Name": upload_name,
        "X-Entity-Length": photo_len,
        "Content-Type": "application/octet-stream",
        "Content-Length": photo_len,
    }
    response = self.private.post(
        "https://{domain}/rupload_igphoto/{name}".format(
            domain=instagrapi.config.API_DOMAIN, name=upload_name
        ),
        data=photo_data,
        headers=headers,
    )
    self.request_log(response)
    if response.status_code != 200:
        self.logger.error(
            "Photo Upload failed with the following response: %s", response
        )
        last_json = self.last_json  # local variable for read in sentry
        raise PhotoNotUpload(response.text, response=response, **last_json)
    with Image.open(path) as im:
        width, height = im.size
    return upload_id, width, height


def fuzzy_match[T](
    query: str,
    items: List[str | T],
    n: int = 1,
    cutoff: float = 0.6,
    getter: Callable[[str | T], str] = None,
    key: Callable[[str], str] = lambda x: x.lower(),
    use_partial_ratio: bool = False
) -> List[tuple[str | T, float]] | tuple[str | T, float] | None:
    """
    Find the closest matching items using fuzzy string matching.
    This is an implementation of the fuzzywuzzy library without the dependency.
    Uses built-in SequenceMatcher to find similarity ratio between strings.
    
    Parameters:
    - query: String to match against
    - items: List of strings or objects to search through
    - n: Number of matches to return (if 1, returns single match or None)
    - cutoff: Minimum similarity ratio (0.0 to 1.0) required for matches
    - getter: Function to extract string from object (default: str)
    - key: Function to transform strings before comparison (default: lowercase)
    - use_partial_ratio: Use partial ratio instead of simple ratio (default: False)
    
    Returns:
    - If n=1: Tuple of (matched item, similarity ratio) or None if no match
    - If n>1: List of tuples (matched item, similarity ratio), sorted by ratio descending
    """
    if not items:
        return [] if n > 1 else None
    
    matcher = SequenceMatcher(None, key(query))
    matches = []

    for item in items:

        # Get string to match from item
        if getter is None:
            if isinstance(item, str):
                extracted = item
            else:
                extracted = str(item)
        else:
            extracted = getter(item)

        if use_partial_ratio:
            # Find the best matching substring
            s2 = key(extracted)
            matcher.set_seq2(s2)
            blocks = matcher.get_matching_blocks()
            ratios = []
            for _, j, size in blocks:
                if size == 0:
                    continue
                block = s2[j:j+size]
                m = SequenceMatcher(None, key(query), block)
                ratios.append(m.ratio())
            ratio = max(ratios) if ratios else 0
        else:
            matcher.set_seq2(key(extracted))
            ratio = matcher.ratio()
            
        if ratio >= cutoff:
            matches.append((item, ratio))
    
    matches.sort(key=lambda x: x[1], reverse=True)
    matches = matches[:n]
    
    return matches[0] if n == 1 and matches else matches if matches else None

def render_latex_online(latex_expr, output_path="latex_online.png", padding=None):
    """
    Render LaTeX expression and save as image online.
    More flexible and doesn't require LaTeX to be installed on your system.
    """
    # Encode LaTeX expression properly
    latex_expr = latex_expr.replace(" ", "%20")
    url = f"https://latex.codecogs.com/png.latex?\\dpi{{300}}\\bg_white {latex_expr}"
    
    # Fetch image from API
    response = requests.get(url)
    if response.status_code == 200:
        with open(output_path, "wb") as f:
            f.write(response.content)
        
        # Open the image and add padding only if specified
        img = Image.open(output_path)
        if padding is not None:
            img = ImageOps.expand(img, border=padding, fill="white")
        img.save(output_path)

        return output_path
    else:
        raise requests.RequestException("Failed to fetch LaTeX image from API: " + response.text)

def render_latex_local(latex_expr, output_path="latex_local.png", padding=None):
    """
    Render LaTeX expression and save as image locally.
    NOTE: THIS REQUIRES LATEX TO BE INSTALLED ON YOUR SYSTEM.
    """
    import matplotlib.pyplot as plt

    # Create figure
    fig, ax = plt.subplots(figsize=(4, 2), dpi=300)  # High DPI for better resolution
    ax.text(0.5, 0.5, f"${latex_expr}$", fontsize=20, ha='center', va='center')
    ax.axis("off")
    plt.savefig(output_path, bbox_inches='tight', pad_inches=0.1, dpi=300)

    return output_path

def list_all_scheduled_tasks(filepath: str = None) -> list[dict]:
    """
    List all scheduled tasks from the JSON file.
    """
    if filepath is None:
        filepath = Path().home() / ".instagram-cli" / "tasks.json"
    if not Path(filepath).exists():
        return []
    with open(filepath, "r") as f:
        return json.load(f)<|MERGE_RESOLUTION|>--- conflicted
+++ resolved
@@ -2,16 +2,11 @@
 import logging
 from difflib import SequenceMatcher
 from typing import List, TypeVar, Callable
-<<<<<<< HEAD
-from pathlib import Path
 import random
 import time
 import json
+from pathlib import Path
 from uuid import uuid4
-=======
-import json
-from pathlib import Path
->>>>>>> 38953f50
 
 import instagrapi
 from instagrapi import Client
