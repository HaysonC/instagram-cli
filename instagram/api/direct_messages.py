from instagrapi import Client as InstaClient
from typing import Dict, List, Tuple, Protocol
from ..cache import CacheManager

class ClientWrapper(Protocol):
    insta_client: InstaClient
    cache_manager: CacheManager

class DirectMessages:
    def __init__(self, client: ClientWrapper):
        self.client = client
        self.chats: Dict[str, DirectChat] = {}
        self.client.cache_manager.load_cache()
    
    def fetch_chat_data(self, num_chats: int, num_message_limit: int):
        """
        Fetch chat list and history from API.
        Parameters:
        - num_chats: Number of chats to fetch.
        - num_message_limit: Max number of messages to fetch per chat.

        Returns a dictionary of DirectChat objects.
        """
        self.chats = {thread.id: DirectChat(self.client, thread.id, thread) for thread in self.client.insta_client.direct_threads(amount=num_chats, thread_message_limit=num_message_limit)}
        self.client.cache_manager.dump_cache()
        return self.chats

    def send_text_by_userid(self, userids: List[int], text: str):
        self.client.insta_client.direct_send(text, userids)

class DirectChat:
    def __init__(self, client: ClientWrapper, thread_id: str, thread_data=None):
        self.client = client
        self.thread_id = thread_id
        if thread_data is None:
            self.thread = self.client.insta_client.direct_thread(thread_id)
        else:
            self.thread = thread_data
        
        # Make sure user infos are cached
        for user in self.thread.users:
            try:
                self.client.cache_manager.get_user_from_id(int(user.pk), fetch_mode=CacheManager.CACHE | CacheManager.PRIVATE_API)
            except Exception:
                pass
        self.client.cache_manager.get_user_from_id(self.client.insta_client.user_id, fetch_mode=CacheManager.CACHE | CacheManager.PRIVATE_API)
    
    def fetch_chat_history(self, num_messages: int):
        """
        Fetch chat history for the thread.
        Parameters:
        - num_messages: Number of messages to fetch.
        """
        self.thread.messages = self.client.insta_client.direct_messages(self.thread_id, amount=num_messages)
    
    def get_chat_history(self) -> Tuple[List[str], Dict[int, dict]]:
        """
        Return list of messages in the chat history and a dictionary of media items.
        Returns:
            Tuple containing:
            - List of formatted message strings (media messages include indices)
            - Dictionary mapping indices to media items
        """
        chat = []
        media_items = {}
        media_index = 0

        for message in self.thread.messages:
            try:
                userid = int(message.user_id)
            except ValueError:
                continue

            sender = "You" if userid == self.client.insta_client.user_id else (
                self.users_info_cache[message.user_id].full_name 
                if self.users_info_cache.get(message.user_id, None) 
                else 'Instagram User'
            )

            if message.item_type == 'text':
                chat.append(f"{sender}: {message.text}")
            else:
<<<<<<< HEAD
                chat.append(f"{sender}: [Media #{media_index}]")

                # TODO: Please validate this part!!!
                print(message)
                # Store media information
                media_items[media_index] = {
                    'type': message.item_type,
                    'media_id': message.id,
                    'user_id': message.user_id,
                    'timestamp': message.timestamp
                }
                
                # Add specific media details if available
                if hasattr(message, 'media'):
                    media_items[media_index]['url'] = message.media.thumbnail_url
                    media_items[media_index]['pk'] = message.media.pk
                
                media_index += 1

        chat.reverse()  # Reverse the order to show latest messages at the bottom
        return chat, media_items
=======
                user = self.client.cache_manager.get_user_from_id(userid)
                name = user.full_name
                if not name:
                    name = user.username
                if not name:
                    name = "Unknown User"
                chat.append(f"{name}: {message.text if message.item_type=='text' else '[Media]'}")
        chat.reverse() # Reverse the order to show latest messages at the bottom
        return chat
>>>>>>> a2fa399c

    def send_text(self, message: str):
        """
        Send a text message to the chat.
        Parameters:
        - message: Text message to send.
        """

        self.client.insta_client.direct_answer(self.thread_id, message)
        return f"You: {message}"
    
    def send_photo(self, path: str):
        """
        Send a photo to the chat.
        Parameters:
        - path: Path to the photo file.
        """
        self.client.insta_client.direct_send_photo(path, thread_id=self.thread_id)
    
    def send_video(self, path: str):
        """
        Send a video to the chat. Auto generate a thumbnail.
        Parameters:
        - path: Path to the video file.
        """
        self.client.insta_client.direct_send_video(path, thread_id=self.thread_id)

    def mark_as_seen(self):
        self.client.insta_client.direct_send_seen(self.thread_id)
    
    def is_seen(self) -> bool:
        return self.thread.is_seen(self.client.insta_client.user_id)<|MERGE_RESOLUTION|>--- conflicted
+++ resolved
@@ -1,16 +1,14 @@
 from instagrapi import Client as InstaClient
 from typing import Dict, List, Tuple, Protocol
-from ..cache import CacheManager
+from instagrapi.types import DirectThread, DirectMessage, User, Media, UserShort
 
 class ClientWrapper(Protocol):
     insta_client: InstaClient
-    cache_manager: CacheManager
 
 class DirectMessages:
     def __init__(self, client: ClientWrapper):
         self.client = client
         self.chats: Dict[str, DirectChat] = {}
-        self.client.cache_manager.load_cache()
     
     def fetch_chat_data(self, num_chats: int, num_message_limit: int):
         """
@@ -22,7 +20,6 @@
         Returns a dictionary of DirectChat objects.
         """
         self.chats = {thread.id: DirectChat(self.client, thread.id, thread) for thread in self.client.insta_client.direct_threads(amount=num_chats, thread_message_limit=num_message_limit)}
-        self.client.cache_manager.dump_cache()
         return self.chats
 
     def send_text_by_userid(self, userids: List[int], text: str):
@@ -37,14 +34,10 @@
         else:
             self.thread = thread_data
         
-        # Make sure user infos are cached
-        for user in self.thread.users:
-            try:
-                self.client.cache_manager.get_user_from_id(int(user.pk), fetch_mode=CacheManager.CACHE | CacheManager.PRIVATE_API)
-            except Exception:
-                pass
-        self.client.cache_manager.get_user_from_id(self.client.insta_client.user_id, fetch_mode=CacheManager.CACHE | CacheManager.PRIVATE_API)
-    
+        self.users_cache: Dict[str, UserShort] = {
+            user.pk: user for user in self.thread.users
+        }
+
     def fetch_chat_history(self, num_messages: int):
         """
         Fetch chat history for the thread.
@@ -66,21 +59,17 @@
         media_index = 0
 
         for message in self.thread.messages:
-            try:
-                userid = int(message.user_id)
-            except ValueError:
-                continue
-
-            sender = "You" if userid == self.client.insta_client.user_id else (
-                self.users_info_cache[message.user_id].full_name 
-                if self.users_info_cache.get(message.user_id, None) 
+            sender = "You" if message.user_id == str(self.client.insta_client.user_id) else (
+                self.users_cache[message.user_id].full_name
+                if self.users_cache[message.user_id].full_name
+                else self.users_cache[message.user_id].username
+                if self.users_cache[message.user_id].username
                 else 'Instagram User'
             )
 
             if message.item_type == 'text':
                 chat.append(f"{sender}: {message.text}")
             else:
-<<<<<<< HEAD
                 chat.append(f"{sender}: [Media #{media_index}]")
 
                 # TODO: Please validate this part!!!
@@ -102,17 +91,20 @@
 
         chat.reverse()  # Reverse the order to show latest messages at the bottom
         return chat, media_items
-=======
-                user = self.client.cache_manager.get_user_from_id(userid)
-                name = user.full_name
-                if not name:
-                    name = user.username
-                if not name:
-                    name = "Unknown User"
-                chat.append(f"{name}: {message.text if message.item_type=='text' else '[Media]'}")
-        chat.reverse() # Reverse the order to show latest messages at the bottom
-        return chat
->>>>>>> a2fa399c
+    
+    def get_title(self) -> str:
+        """
+        Get a title for the chat.
+        """
+        title = self.thread.thread_title
+        if not title:
+            title = ', '.join([
+                user.full_name 
+                if user.full_name 
+                else user.username
+                for user in self.thread.users
+            ])
+        return title
 
     def send_text(self, message: str):
         """
